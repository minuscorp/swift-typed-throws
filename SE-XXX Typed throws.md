--- conflicted
+++ resolved
@@ -1,551 +1,507 @@
-# Typed throws
-
-* Proposal: [SE-NNNN](NNNN-filename.md)
-* Authors: [Jorge (@minuscorp)](https://github.com/minuscorp), [Torsten Lehmann](https://github.com/torstenlehmann)
-* Review Manager: TBD
-* Status: **Proposed**
-
-## Introduction
-
-`throws` in Swift is missing the possibility to use it with specific error types. On the contrary [`Result`](https://developer.apple.com/documentation/swift/result) and [`Future`](https://developer.apple.com/documentation/combine/future) support specific error types. This is inconsistent without reason. The proposal is about introducing the possibility to support specific error types with `throws`.
-
-<<<<<<< HEAD
-Swift-evolution thread: [Typed throw functions - Evolution / Discussion - Swift Forums](https://forums.swift.org/t/typed-throw-functions/38860)
-
-## Motivation
-=======
-# Motivation
->>>>>>> a1fc0688
-
-Swift is about being explicit about semantics and using types to communicate constraints that apply to specific structures and APIs. Some developers are not satisfied with the current state of `throws` as it is not explicit about errors that are thrown. These leads to the following issues with `throws` current behaviour.
-
-### Communicates less information than `Result` or `Future`
-
-Assume you have this Error type
-
-```swift
-enum CatError: Error {
-    case sleeps
-    case sitsAtATree
-}
-```
-
-Compare
-
-```swift
-func callCat() -> Result<Cat, CatError>
-```
-
-or
-
-```swift
-func callFutureCat() -> Future<Cat, CatError>
-```
-
-with
-
-```swift
-func callCatOrThrow() throws -> Cat
-```
-
-`throws` communicates less information about why the cat is not about to come to you.
-
-### Inconsistent explicitness compared to `Result` or `Future`
-
-`throws` it's not consistent in the order of explicitness in comparison to `Result` or `Future`, which makes it hard to convert between these types or compose them easily.
-
-```swift
-func callAndFeedCat1() -> Result<Cat, CatError> {
-    do {
-        return Result.success(try callCatOrThrow())
-    } catch {
-        // won't compile, because error type guarantee is missing in the first place
-        return Result.failure(error)
-    }
-}
-```
-
-```swift
-func callAndFeedCat2() -> Result<Cat, CatError> {
-    do {
-        return Result.success(try callCatOrThrow())
-    } catch let error as CatError {
-        // compiles
-        return Result.failure(error)
-    } catch {
-        // won't compile, because exhaustiveness can't be checked by the compiler
-        // so what should we return here?
-        return Result.failure(error)
-    }
-}
-```
-
-### Code is not self documenting
-
-Do you at least once stopped at a throwing (or loosely error typed) function wanting to know, what it can throw? Here is a more complex example. Be aware that it's not about a throwing function, but the problem applies to throwing functions as well. The root issue is the loosely typed error.
-
-[urlSession%28_:task:didCompleteWithError:%29 | Apple Developer Documentation](https://developer.apple.com/documentation/foundation/urlsessiontaskdelegate/1411610-urlsession)
-
-```swift
-optional func urlSession(_ session: URLSession, task: URLSessionTask, didCompleteWithError error: Error?)
-```
-
-> The only errors your delegate receives through the error parameter are client-side errors, such as being unable to resolve the hostname or connect to the host.
-
-Ok so we show a pop-up if such an error occurs like we would if we have a response error. Furthermore we want to provide task cancellation because it's a big file download.
-
-Now the user cancels the file download and sees the error pop-up which is **not** what we wanted.
-
-What went wrong? You hopefully read the documentation of [cancel() | Apple Developer Documentation](https://developer.apple.com/documentation/foundation/urlsessiontask/1411591-cancel) or you debug the process and are suprised of this unexpected `NSURLErrorCancelled` error.
-
-Now you know (at least) that you want to ignore this specific error. But which other errors you are not aware of?
-
-### Outdated API documentation
-
-API documentation could become outdated, because it's not checked by the compiler.
-
-Assume some scarce documentation (more thorough documentation is even more likely to get outdated).
-
-```swift
-/// throws CatError
-func callCatOrThrow() throws -> Cat
-```
-
-Let's update the method to load this cat from the network:
-
-```swift
-/// throws CatError
-func callCatOrThrow() throws -> Cat { // now throws NetworkError addionally
-    let catJSON = try loadCatJSON() // throws NetworkError
-    // ...
-}
-
-struct NetworkError: Error {}
-```
-
-And there you have it. No one will check this `NetworkError` in specific catch clauses, even though it's not unlikely to have another error message for network issues.
-
-### Potential drift between thrown errors and catch clauses
-
-The example from section "Outdated API documentation" shows the issue where new errors from an updated API are not recognized by the API user. It's also possible that catched errors are replaced or removed by an updated API. So we end up with outdated catch clauses:
-
-```swift
-/// throws CatError, NetworkError
-func callCatOrThrow() throws -> Cat
-```
-gets updated to
-
-```swift
-/// throws CatError, DatabaseError
-func callCatOrThrow() throws -> Cat
-
-struct DatabaseError: Error {}
-```
-
-No we have outdated catch clauses
-
-```swift
-do {
-    let cat = try callCatOrThrow()
-} catch let error as CatError {
-    // CatError will be catched here
-} catch let error as NetworkError {
-    // won't happen anymore
-} catch {
-    // DatabaseError will be catched here
-}
-```
-
-### `Result` is not the go to replacement for `throws` in imperative languages
-
-Using explicit errors with `Result` has major implications for a code base. Because the exception handling mechanism ("goto catch") is not built into the language (like `throws`), you need to do that on your own, mixing the exception handling mechanism with domain logic (same issue we had with manual memory management in Objective-C before ARC).
-
-#### Approach 1: Chaining Results
-
-If you use `Result` in a functional (i.e. monadic) way, you need extensive use of `map`, `flatMap` and similar operators.
-
-Example is taken from [Question/Idea: Improving explicit error handling in Swift (with enum operations) - Using Swift - Swift Forums](https://forums.swift.org/t/question-idea-improving-explicit-error-handling-in-swift-with-enum-operations/35335).
-
-```swift
-struct GenericError: Swift.Error {
-    let message: String
-}
-
-struct User {
-    let firstName: String
-    let lastName: String
-}
-
-func stringResultFromArray(_ array: [String], at index: Int, errorMessage: String) -> Result<String, GenericError> {
-    guard array.indices.contains(index) else { return Result.failure(GenericError(message: errorMessage)) }
-    return Result.success(array[index])
-}
-
-func userResultFromStrings(strings: [String]) -> Result<User, GenericError>  {
-    return stringResultFromArray(strings, at: 0, errorMessage: "Missing first name")
-        .flatMap { firstName in
-            stringResultFromArray(strings, at: 1, errorMessage: "Missing last name")
-                .flatMap { lastName in
-                    return Result.success(User(firstName: firstName, lastName: lastName))
-            }
-    }
-}
-```
-
-That's the functional way of writing exceptions, but Swift does not provide enough functional constructs to handle that comfortably (compare with [Haskell/do notation](https://en.wikibooks.org/wiki/Haskell/do_notation)).
-
-#### Approach 2: Unwrap/switch/wrap on every chaining/mapping point
-
-We can also just unwrap every result by switching over it and wrapping the value or error into a result again.
-
-```swift
-func userResultFromStrings(strings: [String]) -> Result<User, GenericError>  {
-    let firstNameResult = stringResultFromArray(strings, at: 0, errorMessage: "Missing first name")
-    
-    switch firstNameResult {
-    case .success(let firstName):
-        let lastNameResult = stringResultFromArray(strings, at: 1, errorMessage: "Missing last name")
-        
-        switch lastNameResult {
-        case .success(let lastName):
-            return Result.success(User(firstName: firstName, lastName: lastName))
-        case .failure(let genericError):
-            return Result.failure(genericError)
-        }
-        
-    case .failure(let genericError):
-        return Result.failure(genericError)
-    }
-}
-```
-
-This is even more awful then the first approach, because now we are writing the implementation of the `flatMap` operator over an over again.
-
-#### Approach 3: `throws` with specific error
-
-So let's compare that to `throws`, if it would be usable with specific errors.
-
-```swift
-func stringFromArray(_ array: [String], at index: Int, errorMessage: String) throws GenericError -> String {
-    guard array.indices.contains(index) else { throw GenericError(message: errorMessage) }
-    return array[index]
-}
-
-func userResultFromStrings(strings: [String]) throws GenericError -> User  {
-    let firstName = try stringFromArray(strings, at: 0, errorMessage: "Missing first name")
-    let lastName = try stringFromArray(strings, at: 1, errorMessage: "Missing last name")
-    return User(firstName: firstName, lastName: lastName)
-}
-```
-
-The error handling mechanism is pushed aside and you can see the domain logic more clearly.
-
-#### Error type conversions
-
-In all 3 approaches we are omitting the issue of error type conversions which would be a topic for another proposal. But here's how it would look like for Approach 1 and 3 without further language constructs.
-
-Example is taken from [Question/Idea: Improving explicit error handling in Swift (with enum operations) - Using Swift - Swift Forums](https://forums.swift.org/t/question-idea-improving-explicit-error-handling-in-swift-with-enum-operations/35335).
-
-Approach 1:
-
-```swift
-struct FirstNameError: Swift.Error {}
-
-func firstNameResultFromArray(_ array: [String]) -> Result<String, FirstNameError> {
-    guard array.indices.contains(0) else { return Result.failure(FirstNameError()) }
-    return Result.success(array[0])
-}
-
-func userResultFromStrings(strings: [String]) -> Result<User, GenericError>  {
-    return firstNameResultFromArray(strings)
-        .map { User(firstName: $0, lastName: "") }
-        .mapError { _ in
-            // Mapping from `FirstNameError` to a `GenericError`
-            GenericError(message: "First name is missing")
-        }
-}
-```
-
-<<<<<<< HEAD
-Approach 3:
-
-```swift
-func firstNameResultFromArray(_ array: [String]) throws FirstNameError -> String {
-    guard array.indices.contains(0) else { throw FirstNameError() }
-    return array[0]
-}
-
-func userResultFromStrings(strings: [String]) throws GenericError -> User  {
-    do {
-        let firstName = try stringFromArray(strings, at: 0, errorMessage: "Missing first name")
-        return User(firstName: firstName, lastName: "")        
-    } catch {
-        // Mapping from `FirstNameError` to a `GenericError`
-        throw GenericError(message: "First name is missing")
-    }
-}
-
-```
-
-### Objective-C behaviour
-
-In Objective-C, all current throwing functions had an implicit type in the function signature: `NSError`, and, as has been pointed out, this does not provide more information that the current generic `Error`. But developers were free to subclass `NSError` and add it to its methods knowing that, the client would know at call time which kind of error would be raised if something went wrong.
-=======
-Furthermore, many developers are being pushed on abandon `throws` methods for `Result` ones, where the error can be easily typed. This create a great unbalance, and sometimes, a poorly choose of the tools to use in order to code because of language limitations.
-
-But using explicit errors with `Result` has major implications for a code base. Because the exception handling mechanism ("goto catch") is not built into the language (like `throws`), you need to do that on your own in a "`Result` chaining" (i.e. monadic) way with `flatMap` and similar operators, if you don't want to unwrap/switch/wrap on every chaining/mapping point. Leading to code like this:
-
-```swift
-struct GenericError: Swift.Error {
-    let message: String
-}
-
-struct User {
-    let firstName: String
-    let lastName: String
-}
-
-func stringResultFromArray(_ array: [String], at index: Int, errorMessage: String) -> Result<String, GenericError> {
-    guard array.indices.contains(index) else { return Result.failure(GenericError(message: errorMessage)) }
-    return Result.success(array[index])
-}
-
-// no problem with converting errors, because it is always `GenericError`
-func userResultFromStrings(strings: [String]) -> Result<User, GenericError>  {
-    return stringResultFromArray(strings, at: 0, errorMessage: "Missing first name")
-        .flatMap { firstName in
-            stringResultFromArray(strings, at: 1, errorMessage: "Missing last name")
-                .flatMap { lastName in
-                    return Result.success(User(firstName: firstName, lastName: lastName))
-            }
-    }
-}
-```
-
-Which ends up in a code hard to read, maintain and even further, be interprreted by the compiler. With the needed `flatMap` operators the compiler will need more and more context to infer the different types, ending in a over-boilerplated code just because you couldn't use `throws` with a type.
-
-In Objective-C, all current functions that take a double-pointer to `NSError` (a typical pattern in Foundation APIs) have an implicit type in the function signature, and, as has been pointed out, this does not provide more information that the current generic `Error`. But developers were free to subclass `NSError` and add it to its methods knowing that, the client would know at call time which kind of error would be raised if something went wrong.
-
-The assumption that every error in the current Apple's ecosystem was an `NSError` an hence, convertible to `Error`, made `throws` loose its type. But nowadays, there are APIs (`Decodable` -> `DecodingError`, `StringUTF8Validation` -> `UTF8ValidationError`, among others) that makes the correct use of the Swift's throwing pattern but the client (when those APIs are available), cannot distinguish one from the other one.
-
-The Swift Standard Library has left behind its own proper error handling system over the usage of `Optionals`, which are not meant to represent an `Error` but even the total erasure of it, leaving into a `nil` over the error being produced, leaving to the client no choice on how to proceed: unwrapping means that something wen't wrong, but I have any information about it. How does the developer should proceed.
->>>>>>> a1fc0688
-
-Those methods can easily be `throws` with or without type, because the developer has already a tool to reduce the error to a `nil` value with `try?`, so, why limiting the developer to make a proper error handling when the tools are already there but we decice to just ignore them?
-
-
-## Proposed solution
-
-What this proposal is about is giving resilience and type safety to an area of the Swift language that lacks of it, ganing both in safety for the developer not just in type system but in terms of reducing the number of possible path error recovering that the developer might have to face when consuming an API.
-The proposed semantics are pretty simple and additive from which we have today:
-
-```
-function-signature ::= params-type params-type throws? throws-type?
-```
-
-In the snippet below, we try to ilustrate which would be the end result of the implementation of the current proposal:
-
-```swift
-import ExternalLibrary
-
-// Given: 
-public func incrementNumberOfFilesOnDirectory(at path: String) throws ExternalError -> Int { ... }
-
-enum ExternalError: Error {
-    case pathNotFoundOrValid
-    case maximumNumberOfFilesReached
-}
-
-// Then:
-do {
-    let newNumberOfFiles = try ExternalUtility.incrementNumberOfFilesOnDirectory(at: path)
-} catch { // Type-safe: error is ExternalError
-    dump(error)
-    recoverFromLibraryError(error)
-}
-
-```
-
-Scenarios where we can make use of the Swift compiler with the current proposal:
-
-```swift
-public func foo() throws MyError {
-    throw OtherError.baz // error: OtherError cannot be casted to MyError.
-}
-
-public func foo() throws MyError {
-  do {
-    try typedThrow() // Throws OtherError inside a do statement there're no restrictions about the throwing type.
-  } catch {
-    throw MyError.baz 
-  }
-}
-
-public func foo() throws { 
-  do {
-    try typedThrow1() // Throws OtherError
-    try typedThrow2() // Throws AnotherError
-  } catch { // compiler cannot ensure which of the two errors are being emmited
-    dump(error) // Is casted to `Error`
-    throw Error // We throw the type-erased error as allowed by the function signature
-  }
-}
-```
-
-And avoid mistyped catching clauses:
-
-```swift
-do {
-   try typedThrow() // Throws MyError
-} catch let error as NSError { // error: NSError cannot be casted to MyError
-   fatalError() 
-}
-```
-
-Type inference would benefit also of typed `throws` like shown in the following examples:
-
-```swift
-enum Foo: Error { case bar, baz }
-
-func fooThrower() throws Foo {
-    guard someCondition else {
-        throw .bar
-    }
-
-    guard someOtherCondition else {
-        throw .baz
-    }
-
-    [...]
-    
-do { try fooThrower() }
-catch .bar { ... }
-catch .baz { ... }
-}
-```
-As `Foo` is the single type that can be thrown, we no longer need to type the type either when throwing it nor when catching it.
-
-And where we avoid dead code:
-
-```swift
-do { 
-    try untypedThrow() 
-} catch let error as TestError {
-  // error is `TestError`
-} catch { /* dead code */ }
-
-do { try untypedThrow() }
-catch {
-  let error = error as! TestError
-  // error is `TestError`
-}
-
-// good
-do { try typedThrow() }
-catch {
-  // error is `TestError`
-}
-```
-
-Also, there's no impact over `rethrows` clause, as he can inherit from its inner throwing type:
-
-```swift
-func foo<T>(_ block: () throws T -> Void) rethrows T
-```
-
-In the example above there's no need to constraint `T: Error`, as other any kind of object that does not implement `Error` will throw a compilation error, but it is handy to match the inner `Error` with the outer one. So all the family of functions in the Standard Library (`map`, `flatMap`, `compactMap`, etc.) that now receive a `rethrows`, can be added with their error typed variants just modifying the signature, as for example:
-
-```swift
-// current one:
-func map<T>(_ transform: (Element) throws -> T) rethrows -> [T]
-
-// added one:
-func map<T, E>(_ transform: (Element) throws E -> T) rethrows E -> [T]
-```
-
-Also, in this regard, given:
-
-```swift
-enum E: Error { case failure }
-
-func f<T>(_: () throws T -> Void) { print(T.self) }
-
-f({ throw E.failure }) // closure gets inferred to be () throws E -> Void so this will compile fine 
-```
-
-In terms of consistency, there's a inequality in terms of how Swift type errors. Swift introduced `Result` in its 5.0 version as a way of somehow fill the gap of the situation of success or failure in an operation. This impact in the code being wirtten, making `throws` a second class tool for error handling. This idea leads to code being written in the following way:
-
-With `Result` you could always:
-
-```swift
-func getCatResult() -> Result<Cat, CatError>
-
-// You'll never know that the error being thrown is CatError
-func getCatResult() throws -> Cat
-```
-
-Which is totally valid and correct, but declares a clear disadvantage against people using `throws`. One has the safety of unwrapping the correct `Error` type but the other one doesn't. With this proposal we balance both use cases like so:
-
-```swift
-func getCatResult() throws CatResult -> Cat
-```
-
-And we cannot forget that as `Result(catching: )` works, this should work too to bridge in the other way:
-
-```swift
-extension Result {
-    func get() throws Failure -> Success
-}
-```
-
-Would be totally valid. So you can put face to face `Result` and `throws` and perform the same operations with different semantics (and the semantics depend on the developer needs) in a free way, and not being obliged to choose one solution over the other one just because it cannot reach the same goal with it.
-
-<<<<<<< HEAD
-## Detailed design
-
-## Source compatibility
-
-=======
-There have been many allusions to Library Evolution and how it would affect to this proposal. Out approach with non `@frozen enum`s is quite similar than what happens with switch cases:
-
-```swift
-enum NonFrozenEnum: Error { case cold, warm, hot }
-
-func wheathersLike() throws NonFrozenEnum -> Weather
-
-try { wheathersLike() } 
-catch .cold { ... }
-catch .warm { ... }
-catch .hot { ... } // warning: all cases were catched but NonFrozenEnum might have additional unknown values.
-// So if the warning is resolved:
-catch { // error is still a NonFrozenEnum }
-```
-
-So it maintains backwards compatibility emiting a warning instead of an error. An error could be generated if this proposal doesn't need to keep backwards compatibility with other previous Swift versions.
-
-In terms of subtyping, we're respecting the current model, so:
-
-```swift
-class BaseError: Error {}
-class SubError: BaseError {}
-
-let f1: () -> Void = { ... }
-let f2: () throws SubError -> Void = f1 // Converting a non-throwing function to a throwing one is allowed.
-let f3: () throws BaseError -> Void = f2 // This will also be allowed, but just with the BaseError features, it'll be casted down.
-let f4: () throws -> Void = f3 // Erase the throwing type is allowed at any moment.
-```
-
-
-# Source compatibility
->>>>>>> a1fc0688
-This change is purely additive and should not affect source compatibility.
-
-## Effect on ABI stability
-
-No known effect.
-
-## Effect on API resilience
-
-No known effect.
-
-## Alternatives considered
+# Typed throws
+
+* Proposal: [SE-NNNN](NNNN-filename.md)
+* Authors: [Jorge (@minuscorp)](https://github.com/minuscorp), [Torsten Lehmann](https://github.com/torstenlehmann)
+* Review Manager: TBD
+* Status: **Proposed**
+
+## Introduction
+
+`throws` in Swift is missing the possibility to use it with specific error types. On the contrary [`Result`](https://developer.apple.com/documentation/swift/result) and [`Future`](https://developer.apple.com/documentation/combine/future) support specific error types. This is inconsistent without reason. The proposal is about introducing the possibility to support specific error types with `throws`.
+
+Swift-evolution thread: [Typed throw functions - Evolution / Discussion - Swift Forums](https://forums.swift.org/t/typed-throw-functions/38860)
+
+## Motivation
+
+Swift is about being explicit about semantics and using types to communicate constraints that apply to specific structures and APIs. Some developers are not satisfied with the current state of `throws` as it is not explicit about errors that are thrown. These leads to the following issues with `throws` current behaviour.
+
+### Communicates less information than `Result` or `Future`
+
+Assume you have this Error type
+
+```swift
+enum CatError: Error {
+    case sleeps
+    case sitsAtATree
+}
+```
+
+Compare
+
+```swift
+func callCat() -> Result<Cat, CatError>
+```
+
+or
+
+```swift
+func callFutureCat() -> Future<Cat, CatError>
+```
+
+with
+
+```swift
+func callCatOrThrow() throws -> Cat
+```
+
+`throws` communicates less information about why the cat is not about to come to you.
+
+### Inconsistent explicitness compared to `Result` or `Future`
+
+`throws` it's not consistent in the order of explicitness in comparison to `Result` or `Future`, which makes it hard to convert between these types or compose them easily.
+
+```swift
+func callAndFeedCat1() -> Result<Cat, CatError> {
+    do {
+        return Result.success(try callCatOrThrow())
+    } catch {
+        // won't compile, because error type guarantee is missing in the first place
+        return Result.failure(error)
+    }
+}
+```
+
+```swift
+func callAndFeedCat2() -> Result<Cat, CatError> {
+    do {
+        return Result.success(try callCatOrThrow())
+    } catch let error as CatError {
+        // compiles
+        return Result.failure(error)
+    } catch {
+        // won't compile, because exhaustiveness can't be checked by the compiler
+        // so what should we return here?
+        return Result.failure(error)
+    }
+}
+```
+
+### Code is not self documenting
+
+Do you at least once stopped at a throwing (or loosely error typed) function wanting to know, what it can throw? Here is a more complex example. Be aware that it's not about a throwing function, but the problem applies to throwing functions as well. The root issue is the loosely typed error.
+
+[urlSession%28_:task:didCompleteWithError:%29 | Apple Developer Documentation](https://developer.apple.com/documentation/foundation/urlsessiontaskdelegate/1411610-urlsession)
+
+```swift
+optional func urlSession(_ session: URLSession, task: URLSessionTask, didCompleteWithError error: Error?)
+```
+
+> The only errors your delegate receives through the error parameter are client-side errors, such as being unable to resolve the hostname or connect to the host.
+
+Ok so we show a pop-up if such an error occurs like we would if we have a response error. Furthermore we want to provide task cancellation because it's a big file download.
+
+Now the user cancels the file download and sees the error pop-up which is **not** what we wanted.
+
+What went wrong? You hopefully read the documentation of [cancel() | Apple Developer Documentation](https://developer.apple.com/documentation/foundation/urlsessiontask/1411591-cancel) or you debug the process and are suprised of this unexpected `NSURLErrorCancelled` error.
+
+Now you know (at least) that you want to ignore this specific error. But which other errors you are not aware of?
+
+### Outdated API documentation
+
+API documentation could become outdated, because it's not checked by the compiler.
+
+Assume some scarce documentation (more thorough documentation is even more likely to get outdated).
+
+```swift
+/// throws CatError
+func callCatOrThrow() throws -> Cat
+```
+
+Let's update the method to load this cat from the network:
+
+```swift
+/// throws CatError
+func callCatOrThrow() throws -> Cat { // now throws NetworkError addionally
+    let catJSON = try loadCatJSON() // throws NetworkError
+    // ...
+}
+
+struct NetworkError: Error {}
+```
+
+And there you have it. No one will check this `NetworkError` in specific catch clauses, even though it's not unlikely to have another error message for network issues.
+
+### Potential drift between thrown errors and catch clauses
+
+The example from section "Outdated API documentation" shows the issue where new errors from an updated API are not recognized by the API user. It's also possible that catched errors are replaced or removed by an updated API. So we end up with outdated catch clauses:
+
+```swift
+/// throws CatError, NetworkError
+func callCatOrThrow() throws -> Cat
+```
+gets updated to
+
+```swift
+/// throws CatError, DatabaseError
+func callCatOrThrow() throws -> Cat
+
+struct DatabaseError: Error {}
+```
+
+No we have outdated catch clauses
+
+```swift
+do {
+    let cat = try callCatOrThrow()
+} catch let error as CatError {
+    // CatError will be catched here
+} catch let error as NetworkError {
+    // won't happen anymore
+} catch {
+    // DatabaseError will be catched here
+}
+```
+
+### `Result` is not the go to replacement for `throws` in imperative languages
+
+Using explicit errors with `Result` has major implications for a code base. Because the exception handling mechanism ("goto catch") is not built into the language (like `throws`), you need to do that on your own, mixing the exception handling mechanism with domain logic (same issue we had with manual memory management in Objective-C before ARC).
+
+#### Approach 1: Chaining Results
+
+If you use `Result` in a functional (i.e. monadic) way, you need extensive use of `map`, `flatMap` and similar operators.
+
+Example is taken from [Question/Idea: Improving explicit error handling in Swift (with enum operations) - Using Swift - Swift Forums](https://forums.swift.org/t/question-idea-improving-explicit-error-handling-in-swift-with-enum-operations/35335).
+
+```swift
+struct GenericError: Swift.Error {
+    let message: String
+}
+
+struct User {
+    let firstName: String
+    let lastName: String
+}
+
+func stringResultFromArray(_ array: [String], at index: Int, errorMessage: String) -> Result<String, GenericError> {
+    guard array.indices.contains(index) else { return Result.failure(GenericError(message: errorMessage)) }
+    return Result.success(array[index])
+}
+
+func userResultFromStrings(strings: [String]) -> Result<User, GenericError>  {
+    return stringResultFromArray(strings, at: 0, errorMessage: "Missing first name")
+        .flatMap { firstName in
+            stringResultFromArray(strings, at: 1, errorMessage: "Missing last name")
+                .flatMap { lastName in
+                    return Result.success(User(firstName: firstName, lastName: lastName))
+            }
+    }
+}
+```
+
+That's the functional way of writing exceptions, but Swift does not provide enough functional constructs to handle that comfortably (compare with [Haskell/do notation](https://en.wikibooks.org/wiki/Haskell/do_notation)).
+
+#### Approach 2: Unwrap/switch/wrap on every chaining/mapping point
+
+We can also just unwrap every result by switching over it and wrapping the value or error into a result again.
+
+```swift
+func userResultFromStrings(strings: [String]) -> Result<User, GenericError>  {
+    let firstNameResult = stringResultFromArray(strings, at: 0, errorMessage: "Missing first name")
+    
+    switch firstNameResult {
+    case .success(let firstName):
+        let lastNameResult = stringResultFromArray(strings, at: 1, errorMessage: "Missing last name")
+        
+        switch lastNameResult {
+        case .success(let lastName):
+            return Result.success(User(firstName: firstName, lastName: lastName))
+        case .failure(let genericError):
+            return Result.failure(genericError)
+        }
+        
+    case .failure(let genericError):
+        return Result.failure(genericError)
+    }
+}
+```
+
+This is even more awful then the first approach, because now we are writing the implementation of the `flatMap` operator over an over again.
+
+#### Approach 3: `throws` with specific error
+
+So let's compare that to `throws`, if it would be usable with specific errors.
+
+```swift
+func stringFromArray(_ array: [String], at index: Int, errorMessage: String) throws GenericError -> String {
+    guard array.indices.contains(index) else { throw GenericError(message: errorMessage) }
+    return array[index]
+}
+
+func userResultFromStrings(strings: [String]) throws GenericError -> User  {
+    let firstName = try stringFromArray(strings, at: 0, errorMessage: "Missing first name")
+    let lastName = try stringFromArray(strings, at: 1, errorMessage: "Missing last name")
+    return User(firstName: firstName, lastName: lastName)
+}
+```
+
+The error handling mechanism is pushed aside and you can see the domain logic more clearly.
+
+#### Error type conversions
+
+In all 3 approaches we are omitting the issue of error type conversions which would be a topic for another proposal. But here's how it would look like for Approach 1 and 3 without further language constructs.
+
+Example is taken from [Question/Idea: Improving explicit error handling in Swift (with enum operations) - Using Swift - Swift Forums](https://forums.swift.org/t/question-idea-improving-explicit-error-handling-in-swift-with-enum-operations/35335).
+
+Approach 1:
+
+```swift
+struct FirstNameError: Swift.Error {}
+
+func firstNameResultFromArray(_ array: [String]) -> Result<String, FirstNameError> {
+    guard array.indices.contains(0) else { return Result.failure(FirstNameError()) }
+    return Result.success(array[0])
+}
+
+func userResultFromStrings(strings: [String]) -> Result<User, GenericError>  {
+    return firstNameResultFromArray(strings)
+        .map { User(firstName: $0, lastName: "") }
+        .mapError { _ in
+            // Mapping from `FirstNameError` to a `GenericError`
+            GenericError(message: "First name is missing")
+        }
+}
+```
+
+Approach 3:
+
+```swift
+func firstNameResultFromArray(_ array: [String]) throws FirstNameError -> String {
+    guard array.indices.contains(0) else { throw FirstNameError() }
+    return array[0]
+}
+
+func userResultFromStrings(strings: [String]) throws GenericError -> User  {
+    do {
+        let firstName = try stringFromArray(strings, at: 0, errorMessage: "Missing first name")
+        return User(firstName: firstName, lastName: "")        
+    } catch {
+        // Mapping from `FirstNameError` to a `GenericError`
+        throw GenericError(message: "First name is missing")
+    }
+}
+
+```
+
+### Objective-C behaviour
+
+In Objective-C, all current functions that take a double-pointer to `NSError` (a typical pattern in Foundation APIs) have an implicit type in the function signature, and, as has been pointed out, this does not provide more information that the current generic `Error`. But developers were free to subclass `NSError` and add it to its methods knowing that, the client would know at call time which kind of error would be raised if something went wrong.
+
+The assumption that every error in the current Apple's ecosystem was an `NSError` an hence, convertible to `Error`, made `throws` loose its type. But nowadays, there are APIs (`Decodable` -> `DecodingError`, `StringUTF8Validation` -> `UTF8ValidationError`, among others) that makes the correct use of the Swift's throwing pattern but the client (when those APIs are available), cannot distinguish one from the other one.
+
+The Swift Standard Library has left behind its own proper error handling system over the usage of `Optionals`, which are not meant to represent an `Error` but even the total erasure of it, leaving into a `nil` over the error being produced, leaving to the client no choice on how to proceed: unwrapping means that something wen't wrong, but I have any information about it. How does the developer should proceed.
+
+Those methods can easily be `throws` with or without type, because the developer has already a tool to reduce the error to a `nil` value with `try?`, so, why limiting the developer to make a proper error handling when the tools are already there but we decice to just ignore them?
+
+
+## Proposed solution
+## Detailed design
+
+
+What this proposal is about is giving resilience and type safety to an area of the Swift language that lacks of it, ganing both in safety for the developer not just in type system but in terms of reducing the number of possible path error recovering that the developer might have to face when consuming an API.
+The proposed semantics are pretty simple and additive from which we have today:
+
+```
+function-signature ::= params-type params-type throws? throws-type?
+```
+
+In the snippet below, we try to ilustrate which would be the end result of the implementation of the current proposal:
+
+```swift
+import ExternalLibrary
+
+// Given: 
+public func incrementNumberOfFilesOnDirectory(at path: String) throws ExternalError -> Int { ... }
+
+enum ExternalError: Error {
+    case pathNotFoundOrValid
+    case maximumNumberOfFilesReached
+}
+
+// Then:
+do {
+    let newNumberOfFiles = try ExternalUtility.incrementNumberOfFilesOnDirectory(at: path)
+} catch { // Type-safe: error is ExternalError
+    dump(error)
+    recoverFromLibraryError(error)
+}
+
+```
+
+Scenarios where we can make use of the Swift compiler with the current proposal:
+
+```swift
+public func foo() throws MyError {
+    throw OtherError.baz // error: OtherError cannot be casted to MyError.
+}
+
+public func foo() throws MyError {
+  do {
+    try typedThrow() // Throws OtherError inside a do statement there're no restrictions about the throwing type.
+  } catch {
+    throw MyError.baz 
+  }
+}
+
+public func foo() throws { 
+  do {
+    try typedThrow1() // Throws OtherError
+    try typedThrow2() // Throws AnotherError
+  } catch { // compiler cannot ensure which of the two errors are being emmited
+    dump(error) // Is casted to `Error`
+    throw Error // We throw the type-erased error as allowed by the function signature
+  }
+}
+```
+
+And avoid mistyped catching clauses:
+
+```swift
+do {
+   try typedThrow() // Throws MyError
+} catch let error as NSError { // error: NSError cannot be casted to MyError
+   fatalError() 
+}
+```
+
+Type inference would benefit also of typed `throws` like shown in the following examples:
+
+```swift
+enum Foo: Error { case bar, baz }
+
+func fooThrower() throws Foo {
+    guard someCondition else {
+        throw .bar
+    }
+
+    guard someOtherCondition else {
+        throw .baz
+    }
+
+    [...]
+    
+do { try fooThrower() }
+catch .bar { ... }
+catch .baz { ... }
+}
+```
+As `Foo` is the single type that can be thrown, we no longer need to type the type either when throwing it nor when catching it.
+
+And where we avoid dead code:
+
+```swift
+do { 
+    try untypedThrow() 
+} catch let error as TestError {
+  // error is `TestError`
+} catch { /* dead code */ }
+
+do { try untypedThrow() }
+catch {
+  let error = error as! TestError
+  // error is `TestError`
+}
+
+// good
+do { try typedThrow() }
+catch {
+  // error is `TestError`
+}
+```
+
+Also, there's no impact over `rethrows` clause, as he can inherit from its inner throwing type:
+
+```swift
+func foo<T>(_ block: () throws T -> Void) rethrows T
+```
+
+In the example above there's no need to constraint `T: Error`, as other any kind of object that does not implement `Error` will throw a compilation error, but it is handy to match the inner `Error` with the outer one. So all the family of functions in the Standard Library (`map`, `flatMap`, `compactMap`, etc.) that now receive a `rethrows`, can be added with their error typed variants just modifying the signature, as for example:
+
+```swift
+// current one:
+func map<T>(_ transform: (Element) throws -> T) rethrows -> [T]
+
+// added one:
+func map<T, E>(_ transform: (Element) throws E -> T) rethrows E -> [T]
+```
+
+Also, in this regard, given:
+
+```swift
+enum E: Error { case failure }
+
+func f<T>(_: () throws T -> Void) { print(T.self) }
+
+f({ throw E.failure }) // closure gets inferred to be () throws E -> Void so this will compile fine 
+```
+
+In terms of consistency, there's a inequality in terms of how Swift type errors. Swift introduced `Result` in its 5.0 version as a way of somehow fill the gap of the situation of success or failure in an operation. This impact in the code being wirtten, making `throws` a second class tool for error handling. This idea leads to code being written in the following way:
+
+With `Result` you could always:
+
+```swift
+func getCatResult() -> Result<Cat, CatError>
+
+// You'll never know that the error being thrown is CatError
+func getCatResult() throws -> Cat
+```
+
+Which is totally valid and correct, but declares a clear disadvantage against people using `throws`. One has the safety of unwrapping the correct `Error` type but the other one doesn't. With this proposal we balance both use cases like so:
+
+```swift
+func getCatResult() throws CatResult -> Cat
+```
+
+And we cannot forget that as `Result(catching: )` works, this should work too to bridge in the other way:
+
+```swift
+extension Result {
+    func get() throws Failure -> Success
+}
+```
+
+Would be totally valid. So you can put face to face `Result` and `throws` and perform the same operations with different semantics (and the semantics depend on the developer needs) in a free way, and not being obliged to choose one solution over the other one just because it cannot reach the same goal with it.
+
+There have been many allusions to Library Evolution and how it would affect to this proposal. Out approach with non `@frozen enum`s is quite similar than what happens with switch cases:
+
+```swift
+enum NonFrozenEnum: Error { case cold, warm, hot }
+
+func wheathersLike() throws NonFrozenEnum -> Weather
+
+try { wheathersLike() } 
+catch .cold { ... }
+catch .warm { ... }
+catch .hot { ... } // warning: all cases were catched but NonFrozenEnum might have additional unknown values.
+// So if the warning is resolved:
+catch { // error is still a NonFrozenEnum }
+```
+
+So it maintains backwards compatibility emiting a warning instead of an error. An error could be generated if this proposal doesn't need to keep backwards compatibility with other previous Swift versions.
+
+In terms of subtyping, we're respecting the current model, so:
+
+```swift
+class BaseError: Error {}
+class SubError: BaseError {}
+
+let f1: () -> Void = { ... }
+let f2: () throws SubError -> Void = f1 // Converting a non-throwing function to a throwing one is allowed.
+let f3: () throws BaseError -> Void = f2 // This will also be allowed, but just with the BaseError features, it'll be casted down.
+let f4: () throws -> Void = f3 // Erase the throwing type is allowed at any moment.
+```
+
+
+## Source compatibility
+
+This change is purely additive and should not affect source compatibility.
+
+## Effect on ABI stability
+
+No known effect.
+
+## Effect on API resilience
+
+No known effect.
+
+## Alternatives considered
+